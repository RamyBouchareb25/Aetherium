import { type NextRequest, NextResponse } from "next/server"
import { lookup } from "dns/promises"
import { promisify } from "util"
import dns from "dns"
import fs from "fs"
import https from "node:https"
import http from "node:http"

const dnsLookup = promisify(dns.lookup)

// Custom request function for handling insecure SSL
async function makeRequest(url: string, options: RequestInit & { insecureSSL?: boolean }): Promise<Response> {
  const { insecureSSL, ...fetchOptions } = options
  
  // If insecure SSL is not requested, use normal fetch
  if (!insecureSSL || !url.startsWith('https://')) {
    return fetch(url, fetchOptions)
  }

  // For insecure SSL HTTPS requests, use Node.js https module
  return new Promise((resolve, reject) => {
    const parsedUrl = new URL(url)
    const isHttps = parsedUrl.protocol === 'https:'
    
    const requestOptions = {
      hostname: parsedUrl.hostname,
      port: parsedUrl.port || (isHttps ? 443 : 80),
      path: parsedUrl.pathname + parsedUrl.search,
      method: fetchOptions.method || 'GET',
      headers: fetchOptions.headers as Record<string, string>,
      rejectUnauthorized: false, // This is the key for insecure SSL
    }

    const client = isHttps ? https : http
    
    const req = client.request(requestOptions, (res) => {
      let data = ''
      
      res.on('data', (chunk) => {
        data += chunk
      })
      
      res.on('end', () => {
        // Create a Response-like object
        const response = new Response(data, {
          status: res.statusCode || 200,
          statusText: res.statusMessage || 'OK',
          headers: new Headers(res.headers as Record<string, string>)
        })
        
        // Add additional properties to match fetch Response
        Object.defineProperty(response, 'url', { value: url, writable: false })
        Object.defineProperty(response, 'redirected', { value: false, writable: false })
        
        resolve(response)
      })
    })

    req.on('error', (error) => {
      reject(error)
    })

    // Handle request timeout
    if (fetchOptions.signal) {
      fetchOptions.signal.addEventListener('abort', () => {
        req.destroy()
        reject(new Error('Request aborted'))
      })
    }

    // Write body if present
    if (fetchOptions.body) {
      req.write(fetchOptions.body)
    }
    
    req.end()
  })
}

// Helper function to check environment DNS mappings
function getEnvDnsMapping(hostname: string): string | null {
  const dnsMappings = process.env.DNS_MAPPINGS
  if (!dnsMappings) return null
  
  try {
    const mappings = dnsMappings.split(',')
    for (const mapping of mappings) {
      const [host, ip] = mapping.split('=').map(s => s.trim())
      if (host === hostname) {
        return ip
      }
    }
    return null
  } catch {
    return null
  }
}

// Helper function to check /etc/hosts for debugging
async function checkEtcHosts(hostname: string): Promise<string | null> {
  try {
    const hostsContent = await fs.promises.readFile('/etc/hosts', 'utf8')
    console.log(`[DEBUG] /etc/hosts content:\n${hostsContent}`)
    const lines = hostsContent.split('\n')
    
    for (const line of lines) {
      const trimmedLine = line.trim()
      if (!trimmedLine || trimmedLine.startsWith('#')) continue
      
      const parts = trimmedLine.split(/\s+/)
      if (parts.length >= 2) {
        const ip = parts[0]
        const hostnames = parts.slice(1)
        
        if (hostnames.includes(hostname)) {
          return ip
        }
      }
    }
    return null
  } catch {
    return null
  }
}

export async function POST(request: NextRequest) {
  const requestId = `req-${Date.now()}-${Math.random().toString(36).substr(2, 9)}`
  
  try {
    const { method, url, headers, body, insecureSSL, caCertificate } = await request.json()

    // Log incoming request
    console.log(`[${requestId}] ===== INCOMING REQUEST =====`)
    console.log(`[${requestId}] Timestamp: ${new Date().toISOString()}`)
    console.log(`[${requestId}] Client IP: ${request.headers.get('x-forwarded-for') || request.headers.get('x-real-ip') || 'unknown'}`)
    console.log(`[${requestId}] User-Agent: ${request.headers.get('user-agent') || 'unknown'}`)
    console.log(`[${requestId}] Request Details:`)
    console.log(`[${requestId}]   Method: ${method}`)
    console.log(`[${requestId}]   URL: ${url}`)
    console.log(`[${requestId}]   Insecure SSL: ${insecureSSL ? 'YES (SSL verification disabled)' : 'NO'}`)
    console.log(`[${requestId}]   Custom CA Certificate: ${caCertificate ? 'YES (Custom CA provided)' : 'NO'}`)
    console.log(`[${requestId}]   Headers:`, JSON.stringify(headers, null, 2))
    console.log(`[${requestId}]   Body: ${body ? (typeof body === 'string' ? body : JSON.stringify(body)) : '(no body)'}`)

    // Validate required fields
    if (!url) {
      console.log(`[${requestId}] ERROR: URL is required`)
      return NextResponse.json({ error: "URL is required" }, { status: 400 })
    }

    if (!method) {
      console.log(`[${requestId}] ERROR: HTTP method is required`)
      return NextResponse.json({ error: "HTTP method is required" }, { status: 400 })
    }

    // Validate URL format
    let parsedUrl: URL
    try {
      parsedUrl = new URL(url)
      console.log(`[${requestId}] URL validation: PASSED`)
    } catch {
      console.log(`[${requestId}] ERROR: Invalid URL format`)
      return NextResponse.json({ error: "Invalid URL format" }, { status: 400 })
    }

    // Resolve hostname to IP if it's a domain name
    const hostname = parsedUrl.hostname
    const isDirectIP = /^(\d{1,3}\.){3}\d{1,3}$/.test(hostname) || /^([0-9a-fA-F]{0,4}:){2,7}[0-9a-fA-F]{0,4}$/.test(hostname)
    let resolvedUrl = url // Will be modified if we need to use a custom IP
    let customResolution = false
    
    if (isDirectIP) {
      console.log(`[${requestId}] Direct IP address detected: ${hostname}`)
    } else {
      console.log(`[${requestId}] Domain name detected: ${hostname}`)
      try {
        // Use the callback-based dns.lookup with promisify for better /etc/hosts support
        const dnsResult = await dnsLookup(hostname, { family: 0 }) // family: 0 means both IPv4 and IPv6
        console.log(`[${requestId}] DNS Resolution: ${hostname} -> ${dnsResult.address} (family: IPv${dnsResult.family})`)
      } catch (dnsError) {
        console.log(`[${requestId}] Primary DNS Resolution failed: ${dnsError instanceof Error ? dnsError.message : 'Unknown DNS error'}`)
        
        // Try alternative resolution methods
        try {
          // Try with explicit IPv4 family
          const ipv4Result = await dnsLookup(hostname, { family: 4 })
          console.log(`[${requestId}] IPv4 DNS Resolution: ${hostname} -> ${ipv4Result.address}`)
        } catch (ipv4Error) {
          console.log(`[${requestId}] IPv4 DNS Resolution also failed: ${ipv4Error instanceof Error ? ipv4Error.message : 'Unknown error'}`)
          
          // Try to use the direct dns/promises lookup as fallback
          try {
            const fallbackResult = await lookup(hostname)
            console.log(`[${requestId}] Fallback DNS Resolution: ${hostname} -> ${fallbackResult.address} (family: IPv${fallbackResult.family})`)
          } catch (fallbackError) {
            console.log(`[${requestId}] All DNS Resolution attempts failed`)
            console.log(`[${requestId}] Final error: ${fallbackError instanceof Error ? fallbackError.message : 'Unknown error'}`)
            
            // Check environment mappings first (higher priority)
            const envMapping = getEnvDnsMapping(hostname)
            // Check /etc/hosts as fallback
            const hostsEntry = await checkEtcHosts(hostname)
            
            if (envMapping) {
              console.log(`[${requestId}] Found in environment DNS mappings: ${hostname} -> ${envMapping}`)
              console.log(`[${requestId}] ✅ Using environment-configured DNS mapping for request`)
              // Replace the hostname in the URL with the resolved IP
              resolvedUrl = url.replace(hostname, envMapping)
              customResolution = true
            } else if (hostsEntry) {
              console.log(`[${requestId}] Found in /etc/hosts: ${hostname} -> ${hostsEntry}`)
              console.log(`[${requestId}] ✅ Using /etc/hosts entry for request`)
              // Replace the hostname in the URL with the resolved IP
              resolvedUrl = url.replace(hostname, hostsEntry)
              customResolution = true
            } else {
              console.log(`[${requestId}] Not found in /etc/hosts or environment mappings`)
              console.log(`[${requestId}] This may indicate:`)
              console.log(`[${requestId}] - Domain is not in /etc/hosts file`)
              console.log(`[${requestId}] - Domain is not configured in DNS_MAPPINGS environment variable`)
              console.log(`[${requestId}] - Domain is not resolvable via system DNS`)
              console.log(`[${requestId}] - Network connectivity issues`)
              console.log(`[${requestId}] Continuing with original hostname (request may fail)`)
            }
          }
        }
      }
    }
    
    if (customResolution) {
      console.log(`[${requestId}] Modified URL for custom resolution: ${url} -> ${resolvedUrl}`)
    }

    // Validate HTTP method
    const validMethods = ["GET", "POST", "PUT", "DELETE", "PATCH", "HEAD", "OPTIONS"]
    if (!validMethods.includes(method.toUpperCase())) {
      console.log(`[${requestId}] ERROR: Invalid HTTP method: ${method}`)
      return NextResponse.json({ error: "Invalid HTTP method" }, { status: 400 })
    }

    console.log(`[${requestId}] HTTP method validation: PASSED`)

    // Prepare headers with defaults
    const requestHeaders: Record<string, string> = {
      "User-Agent": "HTTP-Client-Server/1.0",
      ...headers,
    }

    // If we're using custom resolution, add the original hostname as Host header
    if (customResolution) {
      requestHeaders["Host"] = hostname
      console.log(`[${requestId}] Added Host header for custom resolution: ${hostname}`)
    }

    console.log(`[${requestId}] Final request headers:`, JSON.stringify(requestHeaders, null, 2))

    // Handle different content types for body
    let requestBody: string | undefined
    if (body && !["GET", "HEAD"].includes(method.toUpperCase())) {
      if (typeof body === "string") {
        requestBody = body
        console.log(`[${requestId}] Request body processed as string (${requestBody.length} chars)`)
      } else if (typeof body === "object") {
        requestBody = JSON.stringify(body)
        console.log(`[${requestId}] Request body processed as JSON (${requestBody.length} chars)`)
        // Set content-type if not already specified
        if (!requestHeaders["Content-Type"] && !requestHeaders["content-type"]) {
          requestHeaders["Content-Type"] = "application/json"
          console.log(`[${requestId}] Auto-set Content-Type to application/json`)
        }
      }
    } else {
      console.log(`[${requestId}] No request body (${method} method or no body provided)`)
    }

    console.log(`[${requestId}] Final request body: ${requestBody ? `"${requestBody}"` : '(none)'}`)

    // Create AbortController for timeout
    const controller = new AbortController()
    const timeoutId = setTimeout(() => controller.abort(), 30000) // 30 second timeout

    console.log(`[${requestId}] Starting HTTP request with 30s timeout...`)
    const startTime = Date.now()

    try {
      // Configure fetch options with SSL handling
      const fetchOptions: RequestInit = {
        method: method.toUpperCase(),
        headers: requestHeaders,
        body: requestBody,
        signal: controller.signal,
      }

<<<<<<< HEAD
      if (insecureSSL && resolvedUrl.startsWith('https://')) {
        console.log(`[${requestId}] Configuring INSECURE SSL mode (certificate verification disabled)`)
      } else if (resolvedUrl.startsWith('https://')) {
        console.log(`[${requestId}] Using secure SSL (certificate verification enabled)`)
=======
      // Handle SSL configuration for HTTPS requests
      if (url.startsWith('https://')) {
        if (insecureSSL) {
          console.log(`[${requestId}] Configuring INSECURE SSL mode (certificate verification disabled)`)
          // Create custom agent that ignores SSL certificate errors
          const agent = new https.Agent({
            rejectUnauthorized: false
          })
          
          // Add the agent to fetch options
          // @ts-expect-error - Node.js specific fetch options
          fetchOptions.agent = agent
        } else if (caCertificate) {
          console.log(`[${requestId}] Configuring SSL with custom CA certificate`)
          try {
            // Decode base64 certificate
            const caCertPem = Buffer.from(caCertificate, 'base64').toString('utf-8')
            
            // Validate certificate format
            if (!caCertPem.includes('BEGIN CERTIFICATE') && !caCertPem.includes('BEGIN TRUSTED CERTIFICATE')) {
              console.log(`[${requestId}] ERROR: Invalid CA certificate format`)
              return NextResponse.json({ error: "Invalid CA certificate format" }, { status: 400 })
            }

            // Create custom agent with CA certificate
            const agent = new https.Agent({
              ca: caCertPem,
              rejectUnauthorized: true
            })
            
            // Add the agent to fetch options
            // @ts-expect-error - Node.js specific fetch options
            fetchOptions.agent = agent
            
            console.log(`[${requestId}] Custom CA certificate configured successfully`)
          } catch (error) {
            console.log(`[${requestId}] ERROR: Failed to process CA certificate: ${error instanceof Error ? error.message : 'Unknown error'}`)
            return NextResponse.json({ error: "Failed to process CA certificate" }, { status: 400 })
          }
        } else {
          console.log(`[${requestId}] Using secure SSL (default certificate verification)`)
        }
>>>>>>> 852ab945
      } else {
        console.log(`[${requestId}] HTTP request (no SSL)`)
      }

      console.log(`[${requestId}] ===== OUTGOING HTTP REQUEST =====`)
      console.log(`[${requestId}] Target: ${method.toUpperCase()} ${resolvedUrl}`)
      if (customResolution) {
        console.log(`[${requestId}] Original URL: ${url}`)
        console.log(`[${requestId}] Using custom DNS resolution: ${hostname} -> ${resolvedUrl.includes('://') ? new URL(resolvedUrl).hostname : 'IP'}`)
      }
      console.log(`[${requestId}] Fetch options:`, JSON.stringify({
        method: fetchOptions.method,
        headers: fetchOptions.headers,
        body: fetchOptions.body,
        insecureSSL: insecureSSL
      }, null, 2))

      // Make the request from the server using the resolved URL with our custom function
      const response = await makeRequest(resolvedUrl, {
        ...fetchOptions,
        insecureSSL: insecureSSL
      })

      const endTime = Date.now()
      const responseTime = endTime - startTime
      
      console.log(`[${requestId}] ===== HTTP RESPONSE RECEIVED =====`)
      console.log(`[${requestId}] Response time: ${responseTime}ms`)
      console.log(`[${requestId}] Status: ${response.status} ${response.statusText}`)
      console.log(`[${requestId}] Final URL: ${response.url}`)
      console.log(`[${requestId}] Redirected: ${response.redirected}`)

      clearTimeout(timeoutId)

      // Get response headers as plain object
      const responseHeaders: Record<string, string> = {}
      response.headers.forEach((value, key) => {
        responseHeaders[key] = value
      })

      console.log(`[${requestId}] Response headers:`, JSON.stringify(responseHeaders, null, 2))

      // Get response body with proper handling for different content types
      let responseBody: string
      const contentType = response.headers.get("content-type") || ""
      console.log(`[${requestId}] Content-Type: ${contentType || '(none)'}`)

      if (contentType.includes("application/json")) {
        try {
          const jsonData = await response.json()
          responseBody = JSON.stringify(jsonData, null, 2)
          console.log(`[${requestId}] Response body parsed as JSON (${responseBody.length} chars)`)
        } catch {
          responseBody = await response.text()
          console.log(`[${requestId}] Failed to parse as JSON, using text (${responseBody.length} chars)`)
        }
      } else {
        responseBody = await response.text()
        console.log(`[${requestId}] Response body as text (${responseBody.length} chars)`)
      }

      console.log(`[${requestId}] ===== COMPLETE RESPONSE BODY =====`)
      console.log(`[${requestId}] Body content:\n${responseBody}`)
      console.log(`[${requestId}] ===== END RESPONSE BODY =====`)

      const finalResponse = {
        status: response.status,
        statusText: response.statusText,
        headers: responseHeaders,
        body: responseBody,
        url: response.url, // Final URL after redirects
        redirected: response.redirected,
      }

      console.log(`[${requestId}] ===== FINAL API RESPONSE =====`)
      console.log(`[${requestId}] Returning to client:`, JSON.stringify({
        ...finalResponse,
        body: `(${responseBody.length} chars) ${responseBody.substring(0, 200)}${responseBody.length > 200 ? '...' : ''}`
      }, null, 2))
      console.log(`[${requestId}] Request completed successfully in ${responseTime}ms`)

      return NextResponse.json(finalResponse)
    } catch (fetchError) {
      const endTime = Date.now()
      const responseTime = endTime - startTime
      clearTimeout(timeoutId)

      console.log(`[${requestId}] ===== REQUEST FAILED =====`)
      console.log(`[${requestId}] Error occurred after ${responseTime}ms`)
      console.log(`[${requestId}] Error type: ${fetchError instanceof Error ? fetchError.constructor.name : 'Unknown'}`)
      console.log(`[${requestId}] Error message: ${fetchError instanceof Error ? fetchError.message : 'Unknown error'}`)

      if (fetchError instanceof Error) {
        if (fetchError.name === "AbortError") {
          console.log(`[${requestId}] Request timed out after 30 seconds`)
          const errorResponse = {
            status: 0,
            statusText: "Request Timeout",
            headers: {},
            body: "Request timed out after 30 seconds",
            url: url,
            redirected: false,
          }
          console.log(`[${requestId}] Returning timeout response to client`)
          return NextResponse.json(errorResponse)
        }

        console.log(`[${requestId}] Network error: ${fetchError.message}`)
        const errorResponse = {
          status: 0,
          statusText: "Network Error",
          headers: {},
          body: `Network error: ${fetchError.message}`,
          url: url,
          redirected: false,
        }
        console.log(`[${requestId}] Returning network error response to client`)
        return NextResponse.json(errorResponse)
      }

      console.log(`[${requestId}] Unknown error type, rethrowing`)
      throw fetchError
    }
  } catch (error) {
    console.log(`[${requestId}] ===== CRITICAL ERROR =====`)
    console.log(`[${requestId}] Critical error in proxy handler`)
    console.log(`[${requestId}] Error type: ${error instanceof Error ? error.constructor.name : 'Unknown'}`)
    console.log(`[${requestId}] Error message: ${error instanceof Error ? error.message : 'Unknown error'}`)
    console.log(`[${requestId}] Stack trace:`, error instanceof Error ? error.stack : 'No stack trace available')
    console.error("Proxy request failed:", error)

    // Handle JSON parsing errors
    if (error instanceof SyntaxError) {
      console.log(`[${requestId}] JSON parsing error detected`)
      return NextResponse.json({ error: "Invalid JSON in request body" }, { status: 400 })
    }

    console.log(`[${requestId}] Returning 500 server error to client`)
    return NextResponse.json(
      {
        status: 0,
        statusText: "Server Error",
        headers: {},
        body: error instanceof Error ? error.message : "Unknown server error occurred",
        url: "",
        redirected: false,
      },
      { status: 500 },
    )
  }
}

export async function OPTIONS() {
  return new NextResponse(null, {
    status: 200,
    headers: {
      "Access-Control-Allow-Origin": "*",
      "Access-Control-Allow-Methods": "POST, OPTIONS",
      "Access-Control-Allow-Headers": "Content-Type",
    },
  })
}<|MERGE_RESOLUTION|>--- conflicted
+++ resolved
@@ -291,12 +291,12 @@
         signal: controller.signal,
       }
 
-<<<<<<< HEAD
+
       if (insecureSSL && resolvedUrl.startsWith('https://')) {
         console.log(`[${requestId}] Configuring INSECURE SSL mode (certificate verification disabled)`)
       } else if (resolvedUrl.startsWith('https://')) {
         console.log(`[${requestId}] Using secure SSL (certificate verification enabled)`)
-=======
+
       // Handle SSL configuration for HTTPS requests
       if (url.startsWith('https://')) {
         if (insecureSSL) {
@@ -339,7 +339,7 @@
         } else {
           console.log(`[${requestId}] Using secure SSL (default certificate verification)`)
         }
->>>>>>> 852ab945
+
       } else {
         console.log(`[${requestId}] HTTP request (no SSL)`)
       }
